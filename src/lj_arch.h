--- conflicted
+++ resolved
@@ -436,16 +436,8 @@
 #error "No support for ILP32 model on ARM64"
 #endif
 #elif LJ_TARGET_PPC
-#if !LJ_ARCH_PPC64 && LJ_ARCH_ENDIAN == LUAJIT_LE
+#if !LJ_ARCH_PPC64 && (defined(_LITTLE_ENDIAN) && (!defined(_BYTE_ORDER) || (_BYTE_ORDER == _LITTLE_ENDIAN)))
 #error "No support for little-endian PPC32"
-#endif
-<<<<<<< HEAD
-#if LJ_ARCH_PPC64
-#error "No support for PowerPC 64 bit mode (yet)"
-=======
-#if defined(_LITTLE_ENDIAN) && (!defined(_BYTE_ORDER) || (_BYTE_ORDER == _LITTLE_ENDIAN))
-#error "No support for little-endian PowerPC"
->>>>>>> b025b01c
 #endif
 #if defined(__NO_FPRS__) && !defined(_SOFT_FLOAT)
 #error "No support for PPC/e500 anymore (use LuaJIT 2.0)"
